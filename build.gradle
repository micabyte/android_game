--- conflicted
+++ resolved
@@ -15,22 +15,13 @@
 
 repositories {
   jcenter()
-<<<<<<< HEAD
-  maven { url "https://maven.google.com" }
-=======
   google()
->>>>>>> 9e426994
   maven { url 'https://maven.fabric.io/public' }
 }
 
 android {
-<<<<<<< HEAD
-  compileSdkVersion 25
-  buildToolsVersion '26.0.0'
-=======
   compileSdkVersion 26
   buildToolsVersion '26.0.1'
->>>>>>> 9e426994
 
   defaultConfig {
     minSdkVersion 14
