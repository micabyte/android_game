/*
 * Copyright 2013 MicaByte Systems
 * 
 * Licensed under the Apache License, Version 2.0 (the "License"); you may not use this file except
 * in compliance with the License. You may obtain a copy of the License at
 * http://www.apache.org/licenses/LICENSE-2.0
 * 
 * Unless required by applicable law or agreed to in writing, software distributed under the License
 * is distributed on an "AS IS" BASIS, WITHOUT WARRANTIES OR CONDITIONS OF ANY KIND, either express
 * or implied. See the License for the specific language governing permissions and limitations under
 * the License.
 */
package com.micabyte.android;

import java.util.HashMap;
import java.util.Locale;

import android.content.Context;
import android.util.Log;

import com.crashlytics.android.Crashlytics;
import com.micabyte.android.util.StringHandler;

/**
 * BaseObject is a generic Object that contains a number of frequently used attributes.
 *
 * @author micabyte
 */
@SuppressWarnings("WeakerAccess")
public abstract class BaseObject {
    private static final String TAG = BaseObject.class.getName();
    // ID of Object
    private String id_ = null;
    // Name of Object
    private String name_ = null;
    // Value of Object
    private int value_ = 0;

    protected BaseObject() {
        // NOOP
    }

    protected BaseObject(String id, String name, int v) {
        this.id_ = id;
        this.name_ = name;
        this.value_ = v;
    }

    public String getId() {
        return this.id_;
    }

    public void setId(String s) {
        this.id_ = s;
    }

    public boolean equalsId(String id) {
        return this.id_.equalsIgnoreCase(id);
    }

    public String getName() {
        return this.name_;
    }

    public void setName(String name) {
        this.name_ = name;
    }

    public int getValue() {
        return this.value_;
    }

    public void setValue(int v) {
        this.value_ = v;
    }

    /*
     * Basic methods for extracting various kinds of data from a BaseObject. Used for scripting and
     * text replacement in strings (see StringHandler) where it is useful to retrieve data from many
     * different types of game objects.
     */
    private enum ValueToken {
<<<<<<< HEAD
        error, name, value, tag, object;
=======
        error, name, value;
>>>>>>> c5355c20

        public static ValueToken get(String str) {
            try {
                return valueOf(str.trim().toLowerCase(Locale.US));
            } catch (Exception ex) {
                return error;
            }
        }
    }

    public boolean getBoolean(String id) {
        switch (ValueToken.get(id)) {
            case value:
                return getValue() > 0;
            default:
                return false;
        }
    }

    public int getInteger(String id) {
        switch (ValueToken.get(id)) {
            case value:
                return getValue();
            default:
                return 0;
        }
    }

    public String getString(Context c, String id) {
        switch (ValueToken.get(id)) {
            case name:
                return getName();
            case value:
                return Integer.toString(getValue());
            default:
                return StringHandler.get(c, R.string.default_error);
        }
    }

<<<<<<< HEAD
=======
    @SuppressWarnings({"static-method", "UnusedParameters"})
>>>>>>> c5355c20
    public BaseObject getObject(String id) {
        switch (ValueToken.get(id)) {
            case object:
                return this;
            default:
                return null;
        }
    }

    public static int evaluate(String test, HashMap<String, Object> variables) {
        String tokens[];
        tokens = test.split("[&]");
        if (tokens.length == 1)
            return evaluateStatement(test, variables);
        boolean ret = true;
        for (String s : tokens) {
            Log.d("TAG", "Evaluate of " + s);
            if (evaluateStatement(s, variables) <= 0) {
                ret = false;
                Log.d(TAG, "False");
            }
            else {
                Log.d(TAG, "True");
            }
        }
        return ret ? 1 : 0;
    }

    private static int evaluateStatement(String str, HashMap<String, Object> variables) {
        String tokens[];
        // Random Value
        // >=
        if (str.contains(">=")) {
            tokens = str.split("[>=]+");
            if (tokens.length == 2) {
                String val1 = tokens[0].trim().toLowerCase(Locale.US);
                String val2 = tokens[1].trim().toLowerCase(Locale.US);
                return (getVariableValue(val1,variables) >= getVariableValue(val2,variables)) ? 1 : 0;
            }
            Crashlytics.log(Log.ERROR, TAG, "Could not parse statement fragment " + str);
            return 0;
        }
        // >=
        if (str.contains("<=")) {
            tokens = str.split("[<=]+");
            if (tokens.length == 2) {
                String val1 = tokens[0].trim().toLowerCase(Locale.US);
                String val2 = tokens[1].trim().toLowerCase(Locale.US);
                return (getVariableValue(val1,variables) <= getVariableValue(val2,variables)) ? 1 : 0;
            }
            Crashlytics.log(Log.ERROR, TAG, "Could not parse statement fragment " +  str);
            return 0;
        }
        // >
        if (str.contains(">")) {
            tokens = str.split("[>]+");
            if (tokens.length == 2) {
                String val1 = tokens[0].trim().toLowerCase(Locale.US);
                String val2 = tokens[1].trim().toLowerCase(Locale.US);
                return (getVariableValue(val1,variables) > getVariableValue(val2,variables)) ? 1 : 0;
            }
            Crashlytics.log(Log.ERROR, TAG, "Could not parse statement fragment " +  str);
            return 0;
        }
        // <
        if (str.contains("<")) {
            tokens = str.split("[<]+");
            if (tokens.length == 2) {
                String val1 = tokens[0].trim().toLowerCase(Locale.US);
                String val2 = tokens[1].trim().toLowerCase(Locale.US);
                return (getVariableValue(val1,variables) < getVariableValue(val2,variables)) ? 1 : 0;
            }
            Crashlytics.log(Log.ERROR, TAG, "Could not parse statement fragment " + str);
            return 0;
        }
        // Set Last, as it will otherwise take precedence over all the others.
        // =
        if (str.contains("=")) {
            tokens = str.split("[=]+");
            if (tokens.length == 2) {
                String val1 = tokens[0].trim().toLowerCase(Locale.US);
                String val2 = tokens[1].trim().toLowerCase(Locale.US);
                return (getVariableValue(val1,variables) == getVariableValue(val2,variables)) ? 1 : 0;
            }
            Crashlytics.log(Log.ERROR, TAG, "Could not parse statement fragment " +  str);
            return 0;
        }
        // Retrieve
        return getVariableValue(str, variables);
    }

    private static int getVariableValue(String key, HashMap<String, Object> variables) {
        String var = key.trim().toLowerCase(Locale.US);
        if (var.isEmpty()) return 0;
        if (var.charAt(0) != '$') {
            try {
                return Integer.parseInt(var);
            } catch (NumberFormatException e) {
                Crashlytics.log(Log.ERROR, TAG, var + " is not a valid variable");
                return 0;
            }
        }
        String tokens[] = var.split("[.]", 2);
        if (tokens.length > 2) {
            Crashlytics.log(Log.ERROR, TAG, "Failed to interpret object " + var);
            return 0;
        }
        if (variables == null)
            return 0;
        Object obj = variables.get(tokens[0]);
        if (obj == null) {
            return 0;
        }
        if (obj instanceof Boolean) {
            if (((Boolean) obj) == true)
                return 1;
            else
                return 0;
        }
        if (obj instanceof Integer)
            return (Integer) obj;
        if (obj instanceof Double)
            return ((Double) obj).intValue();
        BaseObject gObj = (BaseObject) obj;
        if (tokens.length == 1) {
            return gObj.getValue();
        }
        return gObj.getInteger(tokens[1]);
    }

}<|MERGE_RESOLUTION|>--- conflicted
+++ resolved
@@ -26,7 +26,6 @@
  *
  * @author micabyte
  */
-@SuppressWarnings("WeakerAccess")
 public abstract class BaseObject {
     private static final String TAG = BaseObject.class.getName();
     // ID of Object
@@ -80,11 +79,7 @@
      * different types of game objects.
      */
     private enum ValueToken {
-<<<<<<< HEAD
         error, name, value, tag, object;
-=======
-        error, name, value;
->>>>>>> c5355c20
 
         public static ValueToken get(String str) {
             try {
@@ -124,17 +119,12 @@
         }
     }
 
-<<<<<<< HEAD
-=======
-    @SuppressWarnings({"static-method", "UnusedParameters"})
->>>>>>> c5355c20
     public BaseObject getObject(String id) {
         switch (ValueToken.get(id)) {
             case object:
                 return this;
             default:
                 return null;
-        }
     }
 
     public static int evaluate(String test, HashMap<String, Object> variables) {
