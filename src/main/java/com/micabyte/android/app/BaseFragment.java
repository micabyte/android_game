--- conflicted
+++ resolved
@@ -1,265 +1,255 @@
-/*
- * Copyright 2013 MicaByte Systems
- * 
- * Licensed under the Apache License, Version 2.0 (the "License"); you may not use this file except
- * in compliance with the License. You may obtain a copy of the License at
- * http://www.apache.org/licenses/LICENSE-2.0
- * 
- * Unless required by applicable law or agreed to in writing, software distributed under the License
- * is distributed on an "AS IS" BASIS, WITHOUT WARRANTIES OR CONDITIONS OF ANY KIND, either express
- * or implied. See the License for the specific language governing permissions and limitations under
- * the License.
- */
-package com.micabyte.android.app;
-
-import android.graphics.Bitmap;
-import android.graphics.Typeface;
-import android.os.Bundle;
-import android.support.v4.app.Fragment;
-import android.util.Log;
-import android.view.View;
-import android.view.View.OnClickListener;
-import android.widget.ArrayAdapter;
-import android.widget.BaseAdapter;
-import android.widget.Button;
-import android.widget.CheckBox;
-import android.widget.EditText;
-import android.widget.ImageButton;
-import android.widget.ImageView;
-import android.widget.LinearLayout;
-import android.widget.ListView;
-import android.widget.ProgressBar;
-import android.widget.RadioButton;
-import android.widget.RelativeLayout;
-import android.widget.SeekBar;
-import android.widget.Spinner;
-import android.widget.TextView;
-import android.widget.Toast;
-import android.widget.ToggleButton;
-import android.widget.ViewFlipper;
-
-/**
- * Convenience class to replace Fragment
- *
- * @author micabyte
- */
-public abstract class BaseFragment extends Fragment implements View.OnClickListener {
-
-<<<<<<< HEAD
-    @Override
-    public void onActivityCreated(Bundle saved) {
-        super.onActivityCreated(saved);
-        createFragment();
-    }
-
-    @Override
-    public void onResume() {
-        super.onResume();
-        updateFragment();
-    }
-
-    // Used to set up UI elements
-    protected abstract void createFragment();
-    // Used to update the UI elements
-    public abstract void updateFragment();
-
-
-    public BaseActivity getBaseActivity() {
-		return (BaseActivity) getActivity();
-	}
-	
-=======
-    public BaseActivity getBaseActivity() {
-        return (BaseActivity) getActivity();
-    }
-
->>>>>>> afe3dcf1
-    public TextView getTextView(int resId) {
-        return (TextView) getView().findViewById(resId);
-    }
-
-    public TextView setTextView(int resId, Typeface font) {
-        TextView t = (TextView) getView().findViewById(resId);
-        if (t != null) {
-            if (font != null)
-                t.setTypeface(font);
-            t.setOnClickListener(this);
-        }
-        return t;
-    }
-
-    protected EditText getEditText(int resId) {
-        return (EditText) getView().findViewById(resId);
-    }
-
-    protected ImageView getImageView(int resId) {
-        return (ImageView) getView().findViewById(resId);
-    }
-
-    protected ImageView setImageView(int resId) {
-        ImageView v = (ImageView) getView().findViewById(resId);
-        v.setOnClickListener(this);
-        return v;
-    }
-
-    protected ImageView setImageView(int resId, Bitmap img) {
-        if (img == null)
-            throw new IllegalArgumentException("setting image view " + resId + "with null bitmap");
-        ImageView v = (ImageView) getView().findViewById(resId);
-        v.setImageBitmap(img);
-        return v;
-    }
-
-    protected CheckBox getCheckBox(int resId_) {
-        CheckBox b = (CheckBox) getView().findViewById(resId_);
-        return b;
-    }
-
-    protected RadioButton getRadioButton(int resId_) {
-        RadioButton b = (RadioButton) getView().findViewById(resId_);
-        return b;
-    }
-
-    protected ImageButton getImageButton(int resId) {
-        return (ImageButton) getView().findViewById(resId);
-    }
-
-    protected ImageButton setImageButton(int resId) {
-        ImageButton b = (ImageButton) getView().findViewById(resId);
-        if (b != null) {
-            b.setOnClickListener(this);
-        }
-        return b;
-    }
-
-    protected ImageButton setImageButton(int resId, Bitmap img) {
-        if (img == null)
-            throw new IllegalArgumentException("setting image button " + resId + "with null bitmap");
-        ImageButton b = (ImageButton) getView().findViewById(resId);
-        b.setOnClickListener(this);
-        b.setImageBitmap(img);
-        return b;
-    }
-
-    protected Button setButton(View v, int resId) {
-        Button b = (Button) v.findViewById(resId);
-        if (b != null) {
-            b.setOnClickListener(this);
-        }
-        return b;
-    }
-
-    protected Button setButton(int resId) {
-        Button b = (Button) getView().findViewById(resId);
-        if (b != null) {
-            b.setOnClickListener(this);
-        }
-        return b;
-    }
-
-    protected Button setButton(int resId, Typeface font) {
-        Button b = (Button) getView().findViewById(resId);
-        if (b != null) {
-            if (font != null) b.setTypeface(font);
-            b.setOnClickListener(this);
-        }
-        return b;
-    }
-
-    protected Button getButton(int resId) {
-        return (Button) getView().findViewById(resId);
-    }
-
-    protected ToggleButton setToggleButton(int resId) {
-        ToggleButton b = (ToggleButton) getView().findViewById(resId);
-        if (b != null) {
-            b.setOnClickListener(this);
-        }
-        return b;
-    }
-
-    public ToggleButton getToggleButton(int resId) {
-        return (ToggleButton) getView().findViewById(resId);
-    }
-
-    protected Spinner setSpinner(int resId, int arrId) {
-        Spinner s = (Spinner) getView().findViewById(resId);
-        ArrayAdapter<CharSequence> adapter =
-                ArrayAdapter.createFromResource(getActivity().getApplicationContext(), arrId,
-                        android.R.layout.simple_spinner_item);
-        adapter.setDropDownViewResource(android.R.layout.simple_spinner_dropdown_item);
-        s.setAdapter(adapter);
-        return s;
-    }
-
-    protected Spinner getSpinner(int resId) {
-        Spinner s = (Spinner) getView().findViewById(resId);
-        return s;
-    }
-
-    protected ListView getListView(int resId) {
-        ListView l = (ListView) getView().findViewById(resId);
-        return l;
-    }
-
-    protected ListView setListView(int resId, BaseAdapter adapter) {
-        ListView l = (ListView) getView().findViewById(resId);
-        l.setAdapter(adapter);
-        return l;
-    }
-
-    protected RelativeLayout getRelativeLayout(int resId) {
-        RelativeLayout l = (RelativeLayout) getView().findViewById(resId);
-        return l;
-    }
-
-    protected LinearLayout getLinearLayout(int resId) {
-        LinearLayout l = (LinearLayout) getView().findViewById(resId);
-        return l;
-    }
-
-    protected ProgressBar getProgressBar(int resId) {
-        ProgressBar p = (ProgressBar) getView().findViewById(resId);
-        return p;
-    }
-
-    public SeekBar getSeekBar(int resId) {
-        SeekBar p = (SeekBar) getView().findViewById(resId);
-        return p;
-    }
-
-    protected ViewFlipper getViewFlipper(int resId) {
-        ViewFlipper l = (ViewFlipper) getView().findViewById(resId);
-        return l;
-    }
-
-<<<<<<< HEAD
-=======
-    public abstract void updateFragment();
-
->>>>>>> afe3dcf1
-    public void error(String tag, String message) {
-        Log.e(tag, message);
-        Toast.makeText(getActivity(), message, Toast.LENGTH_LONG).show();
-    }
-
-    public static void debug(String tag, String message) {
-        Log.d(tag, message);
-    }
-
-    public void toast(String message) {
-        toast(message, Toast.LENGTH_LONG);
-    }
-
-    public void toast(String message, int length) {
-        Toast.makeText(getActivity(), message, Toast.LENGTH_LONG).show();
-    }
-
-    public class ContentDescriptionClickListener implements OnClickListener {
-        @Override
-        public void onClick(View v) {
-            Toast.makeText(getActivity(), v.getContentDescription(), Toast.LENGTH_LONG).show();
-        }
-    }
-
-}
+/*
+ * Copyright 2013 MicaByte Systems
+ * 
+ * Licensed under the Apache License, Version 2.0 (the "License"); you may not use this file except
+ * in compliance with the License. You may obtain a copy of the License at
+ * http://www.apache.org/licenses/LICENSE-2.0
+ * 
+ * Unless required by applicable law or agreed to in writing, software distributed under the License
+ * is distributed on an "AS IS" BASIS, WITHOUT WARRANTIES OR CONDITIONS OF ANY KIND, either express
+ * or implied. See the License for the specific language governing permissions and limitations under
+ * the License.
+ */
+package com.micabyte.android.app;
+
+import android.graphics.Bitmap;
+import android.graphics.Typeface;
+import android.os.Bundle;
+import android.support.v4.app.Fragment;
+import android.util.Log;
+import android.view.View;
+import android.view.View.OnClickListener;
+import android.widget.ArrayAdapter;
+import android.widget.BaseAdapter;
+import android.widget.Button;
+import android.widget.CheckBox;
+import android.widget.EditText;
+import android.widget.ImageButton;
+import android.widget.ImageView;
+import android.widget.LinearLayout;
+import android.widget.ListView;
+import android.widget.ProgressBar;
+import android.widget.RadioButton;
+import android.widget.RelativeLayout;
+import android.widget.SeekBar;
+import android.widget.Spinner;
+import android.widget.TextView;
+import android.widget.Toast;
+import android.widget.ToggleButton;
+import android.widget.ViewFlipper;
+
+/**
+ * Convenience class to replace Fragment
+ * 
+ * @author micabyte
+ */
+public abstract class BaseFragment extends Fragment implements View.OnClickListener {
+
+    @Override
+    public void onActivityCreated(Bundle saved) {
+        super.onActivityCreated(saved);
+        createFragment();
+    }
+
+    @Override
+    public void onResume() {
+        super.onResume();
+        updateFragment();
+    }
+
+    // Used to set up UI elements
+    protected abstract void createFragment();
+    // Used to update the UI elements
+    public abstract void updateFragment();
+
+
+    public BaseActivity getBaseActivity() {
+		return (BaseActivity) getActivity();
+	}
+	
+    public TextView getTextView(int resId) {
+        return (TextView) getView().findViewById(resId);
+    }
+
+    public TextView setTextView(int resId, Typeface font) {
+        TextView t = (TextView) getView().findViewById(resId);
+        if (t != null) {
+        	if (font != null)
+        		t.setTypeface(font);
+            t.setOnClickListener(this);
+        }
+        return t;
+    }
+
+    protected EditText getEditText(int resId) {
+        return (EditText) getView().findViewById(resId);
+    }
+
+    protected ImageView getImageView(int resId) {
+        return (ImageView) getView().findViewById(resId);
+    }
+
+    protected ImageView setImageView(int resId) {
+        ImageView v = (ImageView) getView().findViewById(resId);
+        v.setOnClickListener(this);
+        return v;
+    }
+
+    protected ImageView setImageView(int resId, Bitmap img) {
+        if (img == null)
+            throw new IllegalArgumentException("setting image view " + resId + "with null bitmap");
+        ImageView v = (ImageView) getView().findViewById(resId);
+        v.setImageBitmap(img);
+        return v;
+    }
+
+    protected CheckBox getCheckBox(int resId_) {
+        CheckBox b = (CheckBox) getView().findViewById(resId_);
+        return b;
+    }
+
+    protected RadioButton getRadioButton(int resId_) {
+    	RadioButton b = (RadioButton) getView().findViewById(resId_);
+        return b;
+    }
+
+    protected ImageButton getImageButton(int resId) {
+        return (ImageButton) getView().findViewById(resId);
+    }
+
+    protected ImageButton setImageButton(int resId) {
+        ImageButton b = (ImageButton) getView().findViewById(resId);
+        if (b != null) {
+            b.setOnClickListener(this);
+        }
+        return b;
+    }
+
+    protected ImageButton setImageButton(int resId, Bitmap img) {
+        if (img == null)
+            throw new IllegalArgumentException("setting image button " + resId + "with null bitmap");
+        ImageButton b = (ImageButton) getView().findViewById(resId);
+        b.setOnClickListener(this);
+        b.setImageBitmap(img);
+        return b;
+    }
+
+    protected Button setButton(View v, int resId) {
+        Button b = (Button) v.findViewById(resId);
+        if (b != null) {
+            b.setOnClickListener(this);
+        }
+        return b;
+    }
+
+    protected Button setButton(int resId) {
+        Button b = (Button) getView().findViewById(resId);
+        if (b != null) {
+            b.setOnClickListener(this);
+        }
+        return b;
+    }
+
+    protected Button setButton(int resId, Typeface font) {
+        Button b = (Button) getView().findViewById(resId);
+        if (b != null) {
+            if (font != null) b.setTypeface(font);
+            b.setOnClickListener(this);
+        }
+        return b;
+    }
+
+    protected Button getButton(int resId) {
+        return (Button) getView().findViewById(resId);
+    }
+
+    protected ToggleButton setToggleButton(int resId) {
+        ToggleButton b = (ToggleButton) getView().findViewById(resId);
+        if (b != null) {
+            b.setOnClickListener(this);
+        }
+        return b;
+    }
+
+    public ToggleButton getToggleButton(int resId) {
+        return (ToggleButton) getView().findViewById(resId);
+    }
+
+    protected Spinner setSpinner(int resId, int arrId) {
+        Spinner s = (Spinner) getView().findViewById(resId);
+        ArrayAdapter<CharSequence> adapter =
+                ArrayAdapter.createFromResource(getActivity().getApplicationContext(), arrId,
+                        android.R.layout.simple_spinner_item);
+        adapter.setDropDownViewResource(android.R.layout.simple_spinner_dropdown_item);
+        s.setAdapter(adapter);
+        return s;
+    }
+
+    protected Spinner getSpinner(int resId) {
+        Spinner s = (Spinner) getView().findViewById(resId);
+        return s;
+    }
+
+    protected ListView getListView(int resId) {
+        ListView l = (ListView) getView().findViewById(resId);
+        return l;
+    }
+
+    protected ListView setListView(int resId, BaseAdapter adapter) {
+        ListView l = (ListView) getView().findViewById(resId);
+        l.setAdapter(adapter);
+        return l;
+    }
+
+    protected RelativeLayout getRelativeLayout(int resId) {
+        RelativeLayout l = (RelativeLayout) getView().findViewById(resId);
+        return l;
+    }
+
+    protected LinearLayout getLinearLayout(int resId) {
+        LinearLayout l = (LinearLayout) getView().findViewById(resId);
+        return l;
+    }
+
+    protected ProgressBar getProgressBar(int resId) {
+        ProgressBar p = (ProgressBar) getView().findViewById(resId);
+        return p;
+    }
+
+    public SeekBar getSeekBar(int resId) {
+        SeekBar p = (SeekBar) getView().findViewById(resId);
+        return p;
+    }
+
+    protected ViewFlipper getViewFlipper(int resId) {
+        ViewFlipper l = (ViewFlipper) getView().findViewById(resId);
+        return l;
+    }
+
+	public abstract void updateFragment();
+    
+    public void error(String tag, String message) {
+        Log.e(tag, message);
+        Toast.makeText(getActivity(), message, Toast.LENGTH_LONG).show();
+    }
+
+    public static void debug(String tag, String message) {
+        Log.d(tag, message);
+    }
+
+    public void toast(String message) {
+    	toast(message, Toast.LENGTH_LONG);
+    }
+
+    public void toast(String message, int length) {
+        Toast.makeText(getActivity(), message, Toast.LENGTH_LONG).show();
+    }
+
+	public class ContentDescriptionClickListener implements OnClickListener {
+		@Override
+		public void onClick(View v) {
+			Toast.makeText(getActivity(), v.getContentDescription(), Toast.LENGTH_LONG).show();
+		}
+	}
+    
+}