--- conflicted
+++ resolved
@@ -1,288 +1,288 @@
-/*
- * Copyright 2013 MicaByte Systems
- * 
- * Licensed under the Apache License, Version 2.0 (the "License"); you may not use this file except
- * in compliance with the License. You may obtain a copy of the License at
- * http://www.apache.org/licenses/LICENSE-2.0
- * 
- * Unless required by applicable law or agreed to in writing, software distributed under the License
- * is distributed on an "AS IS" BASIS, WITHOUT WARRANTIES OR CONDITIONS OF ANY KIND, either express
- * or implied. See the License for the specific language governing permissions and limitations under
- * the License.
- */
-package com.micabyte.android.app;
+/*
+ * Copyright 2013 MicaByte Systems
+ * 
+ * Licensed under the Apache License, Version 2.0 (the "License"); you may not use this file except
+ * in compliance with the License. You may obtain a copy of the License at
+ * http://www.apache.org/licenses/LICENSE-2.0
+ * 
+ * Unless required by applicable law or agreed to in writing, software distributed under the License
+ * is distributed on an "AS IS" BASIS, WITHOUT WARRANTIES OR CONDITIONS OF ANY KIND, either express
+ * or implied. See the License for the specific language governing permissions and limitations under
+ * the License.
+ */
+package com.micabyte.android.app;
+
+import android.graphics.Bitmap;
+import android.graphics.Typeface;
+import android.os.Bundle;
+import android.support.v4.app.Fragment;
+import android.util.Log;
+import android.view.View;
+import android.view.View.OnClickListener;
+import android.widget.ArrayAdapter;
+import android.widget.BaseAdapter;
+import android.widget.Button;
+import android.widget.CheckBox;
+import android.widget.EditText;
+import android.widget.ImageButton;
+import android.widget.ImageView;
+import android.widget.LinearLayout;
+import android.widget.ListView;
+import android.widget.ProgressBar;
+import android.widget.RadioButton;
+import android.widget.RelativeLayout;
+import android.widget.SeekBar;
+import android.widget.Spinner;
+import android.widget.TextView;
+import android.widget.Toast;
+import android.widget.ToggleButton;
+import android.widget.ViewFlipper;
+
+/**
+ * Convenience class to replace Fragment
+ * 
+ * @author micabyte
+ */
+@SuppressWarnings({"WeakerAccess"})
+public abstract class BaseFragment extends Fragment implements View.OnClickListener {
+
+    @Override
+    public void onStart() {
+        super.onStart();
+        createFragment();
+    }
+
+    @Override
+    public void onResume() {
+        super.onResume();
+        updateFragment();
+    }
+
+    // Used to set up UI elements
+    protected abstract void createFragment();
+    // Used to update the UI elements
+    public abstract void updateFragment();
+
+
+    public BaseActivity getBaseActivity() {
+		return (BaseActivity) getActivity();
+	}
+
+    @SuppressWarnings("ConstantConditions")
+    protected TextView getTextView(int resId) {
+        return (TextView) getView().findViewById(resId);
+    }
+
+    @SuppressWarnings("ConstantConditions")
+    public TextView setTextView(int resId, Typeface font) {
+        TextView t = (TextView) getView().findViewById(resId);
+        if (t != null) {
+        	if (font != null)
+        		t.setTypeface(font);
+            t.setOnClickListener(this);
+        }
+        return t;
+    }
+
+    @SuppressWarnings("ConstantConditions")
+    protected EditText getEditText(int resId) {
+        return (EditText) getView().findViewById(resId);
+    }
+
+    @SuppressWarnings("ConstantConditions")
+    protected ImageView getImageView(int resId) {
+        return (ImageView) getView().findViewById(resId);
+    }
+
+    @SuppressWarnings("ConstantConditions")
+    protected ImageView setImageView(int resId) {
+        ImageView v = (ImageView) getView().findViewById(resId);
+        v.setOnClickListener(this);
+        return v;
+    }
+
+    @SuppressWarnings("ConstantConditions")
+    protected ImageView setImageView(int resId, Bitmap img) {
+        if (img == null)
+            throw new IllegalArgumentException("setting image view " + resId + "with null bitmap");
+        ImageView v = (ImageView) getView().findViewById(resId);
+        v.setImageBitmap(img);
+        return v;
+    }
+
+    @SuppressWarnings("ConstantConditions")
+    protected CheckBox getCheckBox(int resId_) {
+        return (CheckBox) getView().findViewById(resId_);
+    }
+
+    @SuppressWarnings("ConstantConditions")
+    protected RadioButton getRadioButton(int resId_) {
+    	return (RadioButton) getView().findViewById(resId_);
+    }
+
+    @SuppressWarnings("ConstantConditions")
+    protected ImageButton getImageButton(int resId) {
+        return (ImageButton) getView().findViewById(resId);
+    }
+
+    @SuppressWarnings("ConstantConditions")
+    protected ImageButton setImageButton(int resId) {
+        ImageButton b = (ImageButton) getView().findViewById(resId);
+        if (b != null) {
+            b.setOnClickListener(this);
+        }
+        return b;
+    }
+
+    @SuppressWarnings("ConstantConditions")
+    protected ImageButton setImageButton(int resId, Bitmap img) {
+        if (img == null)
+            throw new IllegalArgumentException("setting image button " + resId + "with null bitmap");
+        ImageButton b = (ImageButton) getView().findViewById(resId);
+        b.setOnClickListener(this);
+        b.setImageBitmap(img);
+        return b;
+    }
+
+    protected Button setButton(View v, int resId) {
+        Button b = (Button) v.findViewById(resId);
+        if (b != null) {
+            b.setOnClickListener(this);
+        }
+        return b;
+    }
+
+    @SuppressWarnings("ConstantConditions")
+    protected Button setButton(int resId) {
+        Button b = (Button) getView().findViewById(resId);
+        if (b != null) {
+            b.setOnClickListener(this);
+        }
+        return b;
+    }
+
+    @SuppressWarnings("ConstantConditions")
+    protected Button setButton(int resId, Typeface font) {
+        Button b = (Button) getView().findViewById(resId);
+        if (b != null) {
+            if (font != null) b.setTypeface(font);
+            b.setOnClickListener(this);
+        }
+        return b;
+    }
+
+    @SuppressWarnings("ConstantConditions")
+    protected Button getButton(int resId) {
+        return (Button) getView().findViewById(resId);
+    }
+
+    @SuppressWarnings("ConstantConditions")
+    protected ToggleButton setToggleButton(int resId) {
+        ToggleButton b = (ToggleButton) getView().findViewById(resId);
+        if (b != null) {
+            b.setOnClickListener(this);
+        }
+        return b;
+    }
+
+    @SuppressWarnings("ConstantConditions")
+    public ToggleButton getToggleButton(int resId) {
+        return (ToggleButton) getView().findViewById(resId);
+    }
+
+    @SuppressWarnings("ConstantConditions")
+    protected Spinner setSpinner(int resId, int arrId) {
+        Spinner s = (Spinner) getView().findViewById(resId);
+        ArrayAdapter<CharSequence> adapter =
+                ArrayAdapter.createFromResource(getActivity().getApplicationContext(), arrId,
+                        android.R.layout.simple_spinner_item);
+        adapter.setDropDownViewResource(android.R.layout.simple_spinner_dropdown_item);
+        s.setAdapter(adapter);
+        return s;
+    }
 
-import android.graphics.Bitmap;
-import android.graphics.Typeface;
-import android.support.v4.app.Fragment;
-import android.util.Log;
-import android.view.View;
-import android.view.View.OnClickListener;
-import android.widget.ArrayAdapter;
-import android.widget.BaseAdapter;
-import android.widget.Button;
-import android.widget.CheckBox;
-import android.widget.EditText;
-import android.widget.ImageButton;
-import android.widget.ImageView;
-import android.widget.LinearLayout;
-import android.widget.ListView;
-import android.widget.ProgressBar;
-import android.widget.RadioButton;
-import android.widget.RelativeLayout;
-import android.widget.SeekBar;
-import android.widget.Spinner;
-import android.widget.TextView;
-import android.widget.Toast;
-import android.widget.ToggleButton;
-import android.widget.ViewFlipper;
-
-/**
- * Convenience class to replace Fragment
- * 
- * @author micabyte
- */
-@SuppressWarnings({"WeakerAccess"})
-public abstract class BaseFragment extends Fragment implements View.OnClickListener {
-
-    @Override
-    public void onStart() {
-        super.onStart();
-        createFragment();
-    }
-
-    @Override
-    public void onResume() {
-        super.onResume();
-        updateFragment();
-    }
-
-    // Used to set up UI elements
-    protected abstract void createFragment();
-    // Used to update the UI elements
-    public abstract void updateFragment();
-
-
-    public BaseActivity getBaseActivity() {
-		return (BaseActivity) getActivity();
-	}
-
-    @SuppressWarnings("ConstantConditions")
-    protected TextView getTextView(int resId) {
-        return (TextView) getView().findViewById(resId);
+    @SuppressWarnings("ConstantConditions")
+    protected Spinner setSpinner(int resId, int arrId, int sp_it, int sp_dd) {
+        Spinner s = (Spinner) getView().findViewById(resId);
+        ArrayAdapter<CharSequence> adapter =
+                ArrayAdapter.createFromResource(getActivity().getApplicationContext(), arrId, sp_it);
+        adapter.setDropDownViewResource(sp_dd);
+        s.setAdapter(adapter);
+        return s;
     }
 
     @SuppressWarnings("ConstantConditions")
-    public TextView setTextView(int resId, Typeface font) {
-        TextView t = (TextView) getView().findViewById(resId);
-        if (t != null) {
-        	if (font != null)
-        		t.setTypeface(font);
-            t.setOnClickListener(this);
-        }
-        return t;
-    }
-
-    @SuppressWarnings("ConstantConditions")
-    protected EditText getEditText(int resId) {
-        return (EditText) getView().findViewById(resId);
-    }
-
-    @SuppressWarnings("ConstantConditions")
-    protected ImageView getImageView(int resId) {
-        return (ImageView) getView().findViewById(resId);
-    }
-
-    @SuppressWarnings("ConstantConditions")
-    protected ImageView setImageView(int resId) {
-        ImageView v = (ImageView) getView().findViewById(resId);
-        v.setOnClickListener(this);
-        return v;
-    }
-
-    @SuppressWarnings("ConstantConditions")
-    protected ImageView setImageView(int resId, Bitmap img) {
-        if (img == null)
-            throw new IllegalArgumentException("setting image view " + resId + "with null bitmap");
-        ImageView v = (ImageView) getView().findViewById(resId);
-        v.setImageBitmap(img);
-        return v;
-    }
-
-    @SuppressWarnings("ConstantConditions")
-    protected CheckBox getCheckBox(int resId_) {
-        return (CheckBox) getView().findViewById(resId_);
-    }
-
-    @SuppressWarnings("ConstantConditions")
-    protected RadioButton getRadioButton(int resId_) {
-    	return (RadioButton) getView().findViewById(resId_);
-    }
-
-    @SuppressWarnings("ConstantConditions")
-    protected ImageButton getImageButton(int resId) {
-        return (ImageButton) getView().findViewById(resId);
-    }
-
-    @SuppressWarnings("ConstantConditions")
-    protected ImageButton setImageButton(int resId) {
-        ImageButton b = (ImageButton) getView().findViewById(resId);
-        if (b != null) {
-            b.setOnClickListener(this);
-        }
-        return b;
-    }
-
-    @SuppressWarnings("ConstantConditions")
-    protected ImageButton setImageButton(int resId, Bitmap img) {
-        if (img == null)
-            throw new IllegalArgumentException("setting image button " + resId + "with null bitmap");
-        ImageButton b = (ImageButton) getView().findViewById(resId);
-        b.setOnClickListener(this);
-        b.setImageBitmap(img);
-        return b;
-    }
-
-    protected Button setButton(View v, int resId) {
-        Button b = (Button) v.findViewById(resId);
-        if (b != null) {
-            b.setOnClickListener(this);
-        }
-        return b;
-    }
-
-    @SuppressWarnings("ConstantConditions")
-    protected Button setButton(int resId) {
-        Button b = (Button) getView().findViewById(resId);
-        if (b != null) {
-            b.setOnClickListener(this);
-        }
-        return b;
-    }
-
-    @SuppressWarnings("ConstantConditions")
-    protected Button setButton(int resId, Typeface font) {
-        Button b = (Button) getView().findViewById(resId);
-        if (b != null) {
-            if (font != null) b.setTypeface(font);
-            b.setOnClickListener(this);
-        }
-        return b;
-    }
-
-    @SuppressWarnings("ConstantConditions")
-    protected Button getButton(int resId) {
-        return (Button) getView().findViewById(resId);
-    }
-
-    @SuppressWarnings("ConstantConditions")
-    protected ToggleButton setToggleButton(int resId) {
-        ToggleButton b = (ToggleButton) getView().findViewById(resId);
-        if (b != null) {
-            b.setOnClickListener(this);
-        }
-        return b;
-    }
-
-    @SuppressWarnings("ConstantConditions")
-    public ToggleButton getToggleButton(int resId) {
-        return (ToggleButton) getView().findViewById(resId);
-    }
-
-    @SuppressWarnings("ConstantConditions")
-    protected Spinner setSpinner(int resId, int arrId) {
-        Spinner s = (Spinner) getView().findViewById(resId);
-        ArrayAdapter<CharSequence> adapter =
-                ArrayAdapter.createFromResource(getActivity().getApplicationContext(), arrId,
-                        android.R.layout.simple_spinner_item);
-        adapter.setDropDownViewResource(android.R.layout.simple_spinner_dropdown_item);
-        s.setAdapter(adapter);
-        return s;
-    }
-
-<<<<<<< HEAD
-    protected Spinner setSpinner(int resId, int arrId, int sp_it, int sp_dd) {
-        Spinner s = (Spinner) getView().findViewById(resId);
-        ArrayAdapter<CharSequence> adapter =
-                ArrayAdapter.createFromResource(getActivity().getApplicationContext(), arrId, sp_it);
-        adapter.setDropDownViewResource(sp_dd);
-        s.setAdapter(adapter);
-        return s;
-    }
-
-    protected Spinner setSpinner(int resId, int arrId, ArrayAdapter adapter) {
-        Spinner s = (Spinner) getView().findViewById(resId);
-        s.setAdapter(adapter);
-        return s;
-    }
-
-=======
-    @SuppressWarnings("ConstantConditions")
->>>>>>> 09e08b3d
-    protected Spinner getSpinner(int resId) {
-        return (Spinner) getView().findViewById(resId);
-    }
-
-    @SuppressWarnings("ConstantConditions")
-    protected ListView getListView(int resId) {
-        return (ListView) getView().findViewById(resId);
-    }
-
-    @SuppressWarnings("ConstantConditions")
-    protected ListView setListView(int resId, BaseAdapter adapter) {
-        ListView l = (ListView) getView().findViewById(resId);
-        l.setAdapter(adapter);
-        return l;
-    }
-
-    @SuppressWarnings("ConstantConditions")
-    protected RelativeLayout getRelativeLayout(int resId) {
-        return (RelativeLayout) getView().findViewById(resId);
-    }
-
-    @SuppressWarnings("ConstantConditions")
-    protected LinearLayout getLinearLayout(int resId) {
-        return (LinearLayout) getView().findViewById(resId);
-    }
-
-    @SuppressWarnings("ConstantConditions")
-    protected ProgressBar getProgressBar(int resId) {
-        return (ProgressBar) getView().findViewById(resId);
-    }
-
-    @SuppressWarnings("ConstantConditions")
-    public SeekBar getSeekBar(int resId) {
-        return (SeekBar) getView().findViewById(resId);
-    }
-
-    @SuppressWarnings("ConstantConditions")
-    protected ViewFlipper getViewFlipper(int resId) {
-        return (ViewFlipper) getView().findViewById(resId);
-    }
-
-    public void error(String tag, String message) {
-        Log.e(tag, message);
-        Toast.makeText(getActivity(), message, Toast.LENGTH_LONG).show();
-    }
-
-    public static void debug(String tag, String message) {
-        Log.d(tag, message);
-    }
-
-    public void toast(String message) {
-    	toast(message, Toast.LENGTH_SHORT);
-    }
-
-    public void toast(String message, int length) {
-        Toast.makeText(getActivity(), message, length).show();
-    }
-
-	protected class ContentDescriptionClickListener implements OnClickListener {
-		@Override
-		public void onClick(View v) {
-			toast((String) v.getContentDescription(), Toast.LENGTH_LONG);
-		}
-	}
-    
-}
-
+    protected Spinner setSpinner(int resId, int arrId, ArrayAdapter adapter) {
+        Spinner s = (Spinner) getView().findViewById(resId);
+        s.setAdapter(adapter);
+        return s;
+    }
+
+    @SuppressWarnings("ConstantConditions")
+    protected Spinner getSpinner(int resId) {
+        return (Spinner) getView().findViewById(resId);
+    }
+
+    @SuppressWarnings("ConstantConditions")
+    protected ListView getListView(int resId) {
+        return (ListView) getView().findViewById(resId);
+    }
+
+    @SuppressWarnings("ConstantConditions")
+    protected ListView setListView(int resId, BaseAdapter adapter) {
+        ListView l = (ListView) getView().findViewById(resId);
+        l.setAdapter(adapter);
+        return l;
+    }
+
+    @SuppressWarnings("ConstantConditions")
+    protected RelativeLayout getRelativeLayout(int resId) {
+        return (RelativeLayout) getView().findViewById(resId);
+    }
+
+    @SuppressWarnings("ConstantConditions")
+    protected LinearLayout getLinearLayout(int resId) {
+        return (LinearLayout) getView().findViewById(resId);
+    }
+
+    @SuppressWarnings("ConstantConditions")
+    protected ProgressBar getProgressBar(int resId) {
+        return (ProgressBar) getView().findViewById(resId);
+    }
+
+    @SuppressWarnings("ConstantConditions")
+    public SeekBar getSeekBar(int resId) {
+        return (SeekBar) getView().findViewById(resId);
+    }
+
+    @SuppressWarnings("ConstantConditions")
+    protected ViewFlipper getViewFlipper(int resId) {
+        return (ViewFlipper) getView().findViewById(resId);
+    }
+
+    public void error(String tag, String message) {
+        Log.e(tag, message);
+        Toast.makeText(getActivity(), message, Toast.LENGTH_LONG).show();
+    }
+
+    public static void debug(String tag, String message) {
+        Log.d(tag, message);
+    }
+
+    public void toast(String message) {
+    	toast(message, Toast.LENGTH_SHORT);
+    }
+
+    public void toast(String message, int length) {
+        Toast.makeText(getActivity(), message, length).show();
+    }
+
+	protected class ContentDescriptionClickListener implements OnClickListener {
+		@Override
+		public void onClick(View v) {
+			toast((String) v.getContentDescription(), Toast.LENGTH_LONG);
+		}
+	}
+    
+}
+