<?xml version="1.0" encoding="utf-8"?>
<RelativeLayout xmlns:android="http://schemas.android.com/apk/res/android"
    android:layout_width="wrap_content"
    android:layout_height="wrap_content">

    <View
        android:id="@+id/dummy"
        android:layout_width="0dp"
        android:layout_height="16dp" />

    <TextView
        android:id="@+id/BalloonPopupText"
        android:layout_width="wrap_content"
        android:layout_height="wrap_content"
        android:layout_below="@id/dummy"
        android:background="@drawable/ui_balloonpopup_background_body"
        android:textColor="#000000"
        android:fadingEdgeLength="0dip"
<<<<<<< HEAD
        android:paddingLeft="1dp"
        android:paddingRight="1dp"
        android:paddingStart="1dp"
        android:paddingEnd="1dp"
=======
        android:paddingStart="1dp"
>>>>>>> 4863e502
        android:scrollbars="none"
        android:text="@string/default_shorttext"/>

    <FrameLayout
        android:id="@+id/BalloonPopupHeader"
        android:layout_width="wrap_content"
        android:layout_height="wrap_content"
        android:layout_above="@id/BalloonPopupText"
        android:layout_alignLeft="@id/BalloonPopupText"
        android:layout_alignRight="@id/BalloonPopupText"
        android:layout_alignStart="@id/BalloonPopupText"
        android:layout_alignEnd="@id/BalloonPopupText"
        android:layout_marginBottom="-1dip"
        android:background="@drawable/ui_balloonpopup_background_top" />

    <FrameLayout
        android:id="@+id/BalloonPopupFooter"
        android:layout_width="wrap_content"
        android:layout_height="wrap_content"
        android:layout_alignLeft="@id/BalloonPopupText"
        android:layout_alignRight="@id/BalloonPopupText"
        android:layout_alignStart="@id/BalloonPopupText"
        android:layout_alignEnd="@id/BalloonPopupText"
        android:layout_below="@id/BalloonPopupText"
        android:background="@drawable/ui_balloonpopup_background_bottom" />

    <ImageView
        android:id="@+id/arrow_up"
        android:layout_width="wrap_content"
        android:layout_height="wrap_content"
        android:contentDescription="@string/default_gui"
        android:src="@drawable/ui_balloonpopup_arrow_up" />

    <ImageView
        android:id="@+id/arrow_down"
        android:layout_width="wrap_content"
        android:layout_height="wrap_content"
        android:layout_below="@id/BalloonPopupFooter"
        android:layout_marginTop="-1dip"
        android:contentDescription="@string/default_gui"
        android:src="@drawable/ui_balloonpopup_arrow_down" />
</RelativeLayout><|MERGE_RESOLUTION|>--- conflicted
+++ resolved
@@ -16,14 +16,10 @@
         android:background="@drawable/ui_balloonpopup_background_body"
         android:textColor="#000000"
         android:fadingEdgeLength="0dip"
-<<<<<<< HEAD
         android:paddingLeft="1dp"
         android:paddingRight="1dp"
         android:paddingStart="1dp"
         android:paddingEnd="1dp"
-=======
-        android:paddingStart="1dp"
->>>>>>> 4863e502
         android:scrollbars="none"
         android:text="@string/default_shorttext"/>
 
